"""
Mosaic image for display in a report.

Classes
-------
MosaicImage
    Report section with mosaic image.

"""

from ..pictures.genpic import make_picture_1band
from .report import ReportSection


class MosaicImage(ReportSection):
    """
    Builds the simulated star section of the report.

    Inherits from pyimcom.diagnostics.report.ReportSection. Overrides build.

    """

<<<<<<< HEAD
    def build(self, nblockmax=100, srange=(-0.1,100.)):
=======
    def build(self, nblockmax=100, srange=(-0.1, 100.0)):
>>>>>>> dc51058e
        """
        Builds the mosaic image and associated LaTeX.

        Parameters
        ----------
        nblockmax : int, optional
            Maximum size of mosaic to build. If larger than the nblock in the
            configuration, builds the whole mosaic.
        srange : (float, float), optional
            Stretch scale to use for the mosaic image.

        Returns
        -------
        None

        """

        # which blocks to take
        n = min(nblockmax, self.cfg.nblock)
        ns = self.cfg.n1 * self.cfg.n2
        j = int(n * ns / 1999.99999)
        while ns % j != 0:
            j -= 1
        print("binning=", j, "nside=", ns, "tot=", n * ns)

        # make the image itself
        make_picture_1band(
            self.stem,
            self.datastem + "_mosaic.png",
            bounds=[0, n, 0, n],
            binning=j,
            srange=srange,
<<<<<<< HEAD
            stretch='asinh')
=======
            stretch="asinh",
        )
>>>>>>> dc51058e

        self.tex += "\\section{Mosaic image}\n"
        self.tex += (
            "\\begin{figure}\n\\includegraphics[width=6.5in]{" + self.datastem_from_dir + "_mosaic.png}\n"
        )
        self.tex += (
            "\\caption{\\label{fig:MosaicImage1}The mosaic (PNG binned $"
            + str(j)
            + "\\times"
            + str(j)
            + "$).\n"
        )
        self.tex += (
            "The image is "
            + f"{n * self.cfg.n1 * self.cfg.n2 * self.cfg.dtheta:7.5f}"
            + " degrees across.}\n"
        )
        self.tex += "\\end{figure}\n\n"
        self.tex += "The mosaic image is shown in Fig.~\\ref{fig:MosaicImage1}.\n\n"

        self.data += "N = {:2d}, BIN = {:3d}\nIMAGEFILE = {:s}\n".format(
            n, j, self.datastem_from_dir + "_mosaic.png"
        )<|MERGE_RESOLUTION|>--- conflicted
+++ resolved
@@ -20,11 +20,7 @@
 
     """
 
-<<<<<<< HEAD
-    def build(self, nblockmax=100, srange=(-0.1,100.)):
-=======
     def build(self, nblockmax=100, srange=(-0.1, 100.0)):
->>>>>>> dc51058e
         """
         Builds the mosaic image and associated LaTeX.
 
@@ -57,12 +53,8 @@
             bounds=[0, n, 0, n],
             binning=j,
             srange=srange,
-<<<<<<< HEAD
-            stretch='asinh')
-=======
             stretch="asinh",
         )
->>>>>>> dc51058e
 
         self.tex += "\\section{Mosaic image}\n"
         self.tex += (
