--- conflicted
+++ resolved
@@ -20,7 +20,6 @@
 
 from ..compress.compressutils import ReadFile
 from .outimage_utils.helper import HDU_to_bels
-from ..compress.compressutils import ReadFile
 
 nscale = 1
 # nscale=10 # this line is for bug compensation --- will remove it later
@@ -93,16 +92,10 @@
             # if this is the first block we find, get the configuration file
             if is_first:
                 is_first = False
-<<<<<<< HEAD
-                config = ''
-                with ReadFile(infile) as f:
-                    for g in f['CONFIG'].data['text'].tolist(): config += g+' '
-=======
                 config = ""
                 with ReadFile(infile) as f:
                     for g in f["CONFIG"].data["text"].tolist():
                         config += g + " "
->>>>>>> dc51058e
                 configStruct = json.loads(config)
 
                 blocksize = (
